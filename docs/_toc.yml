--- conflicted
+++ resolved
@@ -10,11 +10,8 @@
       sections:
         - file: Guide/CellCycling/loading-files
         - file: Guide/CellCycling/accessing-data
-<<<<<<< HEAD
         - file: Guide/CellCycling/analyzing-experiments
-=======
     - file: Guide/cyclic-voltammetry
->>>>>>> a58ebdc3
 - file: api
   sections:
     - file: API/api_cellcycling_experiments
